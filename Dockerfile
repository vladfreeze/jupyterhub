--- conflicted
+++ resolved
@@ -4,24 +4,6 @@
 USER root
 
 ENV DEBIAN_FRONTEND noninteractive
-<<<<<<< HEAD
-RUN apt-get update \
- && apt-get install -yq --no-install-recommends \
-    build-essential \
-    ca-certificates \
-    locales \
-    python3-dev \
-    python3-pip \
-    python3-pycurl \
-    python3-venv \
-    nodejs \
-    npm \
- && apt-get clean \
- && rm -rf /var/lib/apt/lists/*
-
-RUN python3 -m pip install --upgrade setuptools pip build wheel
-RUN npm install --global yarn
-=======
 
 RUN apt-get update && apt-get upgrade -yq\
    && apt-get install -yq --no-install-recommends \
@@ -35,20 +17,12 @@
       npm \
    && apt-get clean \
    && rm -rf /var/lib/apt/lists/*
->>>>>>> 0612120a
 
 RUN python3 -m pip install --upgrade setuptools pip build wheel \
    && python3 -m pip install kubernetes
 
-<<<<<<< HEAD
-# Build client component packages (they will be copied into ./share and
-# packaged with the built wheel.)
-RUN python3 -m build --wheel
-RUN python3 -m pip wheel --wheel-dir wheelhouse dist/*.whl
-=======
 WORKDIR /tmp/jupyterhub
 COPY . /tmp/jupyterhub/
->>>>>>> 0612120a
 
 
 WORKDIR /tmp/jupyterhub/jsx
