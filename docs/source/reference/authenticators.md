# Authenticators

The {class}`.Authenticator` is the mechanism for authorizing users to use the
Hub and single user notebook servers.

## The default PAM Authenticator

JupyterHub ships with the default [PAM][]-based Authenticator, for
logging in with local user accounts via a username and password.

## The OAuthenticator

Some login mechanisms, such as [OAuth][], don't map onto username and
password authentication, and instead use tokens. When using these
mechanisms, you can override the login handlers.

You can see an example implementation of an Authenticator that uses
[GitHub OAuth][] at [OAuthenticator][].

JupyterHub's [OAuthenticator][] currently supports the following
popular services:

- Auth0
- Bitbucket
- CILogon
- GitHub
- GitLab
- Globus
- Google
- MediaWiki
- Okpy
- OpenShift

A [generic implementation](https://github.com/jupyterhub/oauthenticator/blob/master/oauthenticator/generic.py), which you can use for OAuth authentication with any provider, is also available.

## The Dummy Authenticator

When testing, it may be helpful to use the
{class}`jupyterhub.auth.DummyAuthenticator`. This allows for any username and
password unless if a global password has been set. Once set, any username will
still be accepted but the correct password will need to be provided.

## Additional Authenticators

A partial list of other authenticators is available on the
[JupyterHub wiki](https://github.com/jupyterhub/jupyterhub/wiki/Authenticators).

## Technical Overview of Authentication

### How the Base Authenticator works

The base authenticator uses simple username and password authentication.

The base Authenticator has one central method:

#### Authenticator.authenticate method

    Authenticator.authenticate(handler, data)

This method is passed the Tornado `RequestHandler` and the `POST data`
from JupyterHub's login form. Unless the login form has been customized,
`data` will have two keys:

- `username`
- `password`

The `authenticate` method's job is simple:

- return the username (non-empty str) of the authenticated user if
  authentication is successful
- return `None` otherwise

Writing an Authenticator that looks up passwords in a dictionary
requires only overriding this one method:

```python
from IPython.utils.traitlets import Dict
from jupyterhub.auth import Authenticator

class DictionaryAuthenticator(Authenticator):

    passwords = Dict(config=True,
        help="""dict of username:password for authentication"""
    )

    async def authenticate(self, handler, data):
        if self.passwords.get(data['username']) == data['password']:
            return data['username']
```

#### Normalize usernames

Since the Authenticator and Spawner both use the same username,
sometimes you want to transform the name coming from the authentication service
(e.g. turning email addresses into local system usernames) before adding them to the Hub service.
Authenticators can define `normalize_username`, which takes a username.
The default normalization is to cast names to lowercase

For simple mappings, a configurable dict `Authenticator.username_map` is used to turn one name into another:

```python
c.Authenticator.username_map  = {
  'service-name': 'localname'
}
```

When using `PAMAuthenticator`, you can set
`c.PAMAuthenticator.pam_normalize_username = True`, which will
normalize usernames using PAM (basically round-tripping them: username
to uid to username), which is useful in case you use some external
service that allows multiple usernames mapping to the same user (such
<<<<<<< HEAD
as ActiveDirectory, yes, this really happens).  When
`pam_normalize_username` is on, usernames are *not* normalized to
lowercase. 
NOTE: Earlier it says that usernames are normalized using PAM. 
I guess that doesn't normalize them?
=======
as ActiveDirectory, yes, this really happens). When
`pam_normalize_username` is on, usernames are _not_ normalized to
lowercase.
>>>>>>> 1cf13bea

#### Validate usernames

In most cases, there is a very limited set of acceptable usernames.
Authenticators can define `validate_username(username)`,
which should return True for a valid username and False for an invalid one.
The primary effect this has is improving error messages during user creation.

The default behavior is to use configurable `Authenticator.username_pattern`,
which is a regular expression string for validation.

To only allow usernames that start with 'w':

```python
c.Authenticator.username_pattern = r'w.*'
```

### How to write a custom authenticator

You can use custom Authenticator subclasses to enable authentication
via other mechanisms. One such example is using [GitHub OAuth][].

Because the username is passed from the Authenticator to the Spawner,
a custom Authenticator and Spawner are often used together.
For example, the Authenticator methods, {meth}`.Authenticator.pre_spawn_start`
and {meth}`.Authenticator.post_spawn_stop`, are hooks that can be used to do
auth-related startup (e.g. opening PAM sessions) and cleanup
(e.g. closing PAM sessions).

See a list of custom Authenticators [on the wiki](https://github.com/jupyterhub/jupyterhub/wiki/Authenticators).

If you are interested in writing a custom authenticator, you can read
[this tutorial](http://jupyterhub-tutorial.readthedocs.io/en/latest/authenticators.html).

### Registering custom Authenticators via entry points

As of JupyterHub 1.0, custom authenticators can register themselves via
the `jupyterhub.authenticators` entry point metadata.
To do this, in your `setup.py` add:

```python
setup(
  ...
  entry_points={
    'jupyterhub.authenticators': [
        'myservice = mypackage:MyAuthenticator',
    ],
  },
)
```

If you have added this metadata to your package,
admins can select your authenticator with the configuration:

```python
c.JupyterHub.authenticator_class = 'myservice'
```

instead of the full

```python
c.JupyterHub.authenticator_class = 'mypackage:MyAuthenticator'
```

previously required.
Additionally, configurable attributes for your authenticator will
appear in jupyterhub help output and auto-generated configuration files
via `jupyterhub --generate-config`.

### Authentication state

JupyterHub 0.8 adds the ability to persist state related to authentication,
such as auth-related tokens.
If such state should be persisted, `.authenticate()` should return a dictionary of the form:

```python
{
  'name': username,
  'auth_state': {
    'key': 'value',
  }
}
```

where `username` is the username that has been authenticated,
and `auth_state` is any JSON-serializable dictionary.

Because `auth_state` may contain sensitive information,
it is encrypted before being stored in the database.
To store auth_state, two conditions must be met:

1. persisting auth state must be enabled explicitly via configuration
   ```python
   c.Authenticator.enable_auth_state = True
   ```
2. encryption must be enabled by the presence of `JUPYTERHUB_CRYPT_KEY` environment variable,
   which should be a hex-encoded 32-byte key.
   For example:
   ```bash
   export JUPYTERHUB_CRYPT_KEY=$(openssl rand -hex 32)
   ```

JupyterHub uses [Fernet](https://cryptography.io/en/latest/fernet/) to encrypt auth_state.
To facilitate key-rotation, `JUPYTERHUB_CRYPT_KEY` may be a semicolon-separated list of encryption keys.
If there are multiple keys present, the **first** key is always used to persist any new auth_state.

#### Using auth_state

Typically, if `auth_state` is persisted it is desirable to affect the Spawner environment in some way.
This may mean defining environment variables, placing certificate in the user's home directory, etc.
The {meth}`Authenticator.pre_spawn_start` method can be used to pass information from authenticator state
to Spawner environment:

```python
class MyAuthenticator(Authenticator):
    async def authenticate(self, handler, data=None):
        username = await identify_user(handler, data)
        upstream_token = await token_for_user(username)
        return {
            'name': username,
            'auth_state': {
                'upstream_token': upstream_token,
            },
        }

    async def pre_spawn_start(self, user, spawner):
        """Pass upstream_token to spawner via environment variable"""
        auth_state = await user.get_auth_state()
        if not auth_state:
            # auth_state not enabled
            return
        spawner.environment['UPSTREAM_TOKEN'] = auth_state['upstream_token']
```

Note that environment variable names and values are always strings, so passing multiple values means setting multiple environment variables or serializing more complex data into a single variable, e.g. as a JSON string.

auth state can also be used to configure the spawner via _config_ without subclassing
by setting `c.Spawner.auth_state_hook`. This function will be called with `(spawner, auth_state)`,
only when auth_state is defined.

For example:
(for KubeSpawner)

```python
def auth_state_hook(spawner, auth_state):
    spawner.volumes = auth_state['user_volumes']
    spawner.mounts = auth_state['user_mounts']

c.Spawner.auth_state_hook = auth_state_hook
```

(authenticator-groups)=

## Authenticator-managed group membership

:::{versionadded} 2.2
:::

Some identity providers may have their own concept of group membership that you would like to preserve in JupyterHub.
This is now possible with `Authenticator.managed_groups`.

You can set the config:

```python
c.Authenticator.manage_groups = True
```

to enable this behavior.
The default is False for Authenticators that ship with JupyterHub,
but may be True for custom Authenticators.
Check your Authenticator's documentation for manage_groups support.

If True, {meth}`.Authenticator.authenticate` and {meth}`.Authenticator.refresh_user` may include a field `groups`
which is a list of group names the user should be a member of:

- Membership will be added for any group in the list
- Membership in any groups not in the list will be revoked
- Any groups not already present in the database will be created
- If `None` is returned, no changes are made to the user's group membership

If authenticator-managed groups are enabled,
all group-management via the API is disabled.

## pre_spawn_start and post_spawn_stop hooks

<<<<<<< HEAD
Authenticators uses two hooks, [pre_spawn_start(user, spawner)][] and
[post_spawn_stop(user, spawner)][] to pass additional state information
between the authenticator and a spawner. These hooks are typically used for auth-related
=======
Authenticators uses two hooks, {meth}`.Authenticator.pre_spawn_start` and
{meth}`.Authenticator.post_spawn_stop(user, spawner)` to add pass additional state information
between the authenticator and a spawner. These hooks are typically used auth-related
>>>>>>> 1cf13bea
startup, i.e. opening a PAM session, and auth-related cleanup, i.e. closing a
PAM session.

## JupyterHub as an OAuth provider

Beginning with version 0.8, JupyterHub is an OAuth provider.

[pam]: https://en.wikipedia.org/wiki/Pluggable_authentication_module
[oauth]: https://en.wikipedia.org/wiki/OAuth
[github oauth]: https://developer.github.com/v3/oauth/
[oauthenticator]: https://github.com/jupyterhub/oauthenticator<|MERGE_RESOLUTION|>--- conflicted
+++ resolved
@@ -109,17 +109,9 @@
 normalize usernames using PAM (basically round-tripping them: username
 to uid to username), which is useful in case you use some external
 service that allows multiple usernames mapping to the same user (such
-<<<<<<< HEAD
 as ActiveDirectory, yes, this really happens).  When
-`pam_normalize_username` is on, usernames are *not* normalized to
+`pam_normalize_username` is on, usernames are _not_ normalized to
 lowercase. 
-NOTE: Earlier it says that usernames are normalized using PAM. 
-I guess that doesn't normalize them?
-=======
-as ActiveDirectory, yes, this really happens). When
-`pam_normalize_username` is on, usernames are _not_ normalized to
-lowercase.
->>>>>>> 1cf13bea
 
 #### Validate usernames
 
@@ -305,15 +297,9 @@
 
 ## pre_spawn_start and post_spawn_stop hooks
 
-<<<<<<< HEAD
-Authenticators uses two hooks, [pre_spawn_start(user, spawner)][] and
-[post_spawn_stop(user, spawner)][] to pass additional state information
-between the authenticator and a spawner. These hooks are typically used for auth-related
-=======
-Authenticators uses two hooks, {meth}`.Authenticator.pre_spawn_start` and
+Authenticators use two hooks, {meth}`.Authenticator.pre_spawn_start` and
 {meth}`.Authenticator.post_spawn_stop(user, spawner)` to add pass additional state information
 between the authenticator and a spawner. These hooks are typically used auth-related
->>>>>>> 1cf13bea
 startup, i.e. opening a PAM session, and auth-related cleanup, i.e. closing a
 PAM session.
 
