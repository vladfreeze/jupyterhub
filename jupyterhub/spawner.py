--- conflicted
+++ resolved
@@ -439,7 +439,8 @@
         env['JUPYTERHUB_USER'] = self.user.name
         env['JUPYTERHUB_API_URL'] = self.hub.api_url
         env['JUPYTERHUB_BASE_URL'] = self.hub.base_url[:-4]
-        env['JUPYTERHUB_SERVICE_PREFIX'] = self.user.base_url
+        if self.server:
+            env['JUPYTERHUB_SERVICE_PREFIX'] = self.server.base_url
 
         # Put in limit and guarantee info if they exist.
         # Note that this is for use by the humans / notebook extensions in the
@@ -499,17 +500,6 @@
 
         Doesn't expect shell expansion to happen.
         """
-<<<<<<< HEAD
-        args = [
-            '--user="%s"' % self.user.name,
-            '--base-url="%s"' % self.server.base_url,
-            '--hub-host="%s"' % self.hub.host,
-            '--hub-prefix="%s"' % self.hub.server.base_url,
-            '--hub-api-url="%s"' % self.hub.api_url,
-        ]
-=======
-        args = []
->>>>>>> d2e62a90
         if self.ip:
             args.append('--ip="%s"' % self.ip)
 
