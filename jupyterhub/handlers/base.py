--- conflicted
+++ resolved
@@ -787,12 +787,9 @@
         if not self.authenticator.enable_auth_state:
             # auth_state is not enabled. Force None.
             auth_state = None
-<<<<<<< HEAD
         await maybe_future(self.authenticator.add_user_to_groups(user,authenticated))
         await maybe_future(self.authenticator.run_post_auth_hook(self.db, authenticated))
-=======
-
->>>>>>> f22203f5
+
         await user.save_auth_state(auth_state)
 
         return user
