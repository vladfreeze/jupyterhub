--- conflicted
+++ resolved
@@ -880,7 +880,6 @@
 
 @mark.role
 @mark.parametrize(
-<<<<<<< HEAD
     "scope_list, kind, test_token",
     [
         (['users:activity!user'], 'users', False),
@@ -911,7 +910,10 @@
 
     app.db.delete(orm_obj)
     app.db.delete(test_role)
-=======
+
+
+@mark.role
+@mark.parametrize(
     "name, valid",
     [
         ('abc', True),
@@ -929,5 +931,4 @@
         assert roles._validate_role_name(name)
     else:
         with pytest.raises(ValueError):
-            roles._validate_role_name(name)
->>>>>>> fe37ff4e
+            roles._validate_role_name(name)