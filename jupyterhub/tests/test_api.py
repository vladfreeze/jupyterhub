"""Tests for the REST API."""
import asyncio
import json
import re
import sys
import uuid
from datetime import datetime
from datetime import timedelta
from unittest import mock
from urllib.parse import quote
from urllib.parse import urlparse
from urllib.parse import urlunparse

from pytest import fixture
from pytest import mark
from tornado.httputil import url_concat

import jupyterhub
from .. import orm
from ..apihandlers.base import PAGINATION_MEDIA_TYPE
from ..objects import Server
from ..utils import url_path_join as ujoin
from ..utils import utcnow
from .conftest import new_username
from .mocking import public_host
from .mocking import public_url
from .utils import add_user
from .utils import api_request
from .utils import async_requests
from .utils import auth_header
from .utils import find_user


# --------------------
# Authentication tests
# --------------------


async def test_auth_api(app):
    db = app.db
    r = await api_request(app, 'authorizations', 'gobbledygook')
    assert r.status_code == 404

    # make a new cookie token
    user = find_user(db, 'admin')
    api_token = user.new_api_token()

    # check success:
    r = await api_request(app, 'authorizations/token', api_token)
    assert r.status_code == 200
    reply = r.json()
    assert reply['name'] == user.name

    # check fail
    r = await api_request(
        app, 'authorizations/token', api_token, headers={'Authorization': 'no sir'}
    )
    assert r.status_code == 403

    r = await api_request(
        app,
        'authorizations/token',
        api_token,
        headers={'Authorization': 'token: %s' % user.cookie_id},
    )
    assert r.status_code == 403


@mark.parametrize(
    "content_type, status",
    [
        ("text/plain", 403),
        # accepted, but invalid
        ("application/json; charset=UTF-8", 400),
    ],
)
async def test_post_content_type(app, content_type, status):
    url = ujoin(public_host(app), app.hub.base_url)
    host = urlparse(url).netloc
    # add admin user
    user = find_user(app.db, 'admin')
    if user is None:
        user = add_user(app.db, name='admin', admin=True)
    cookies = await app.login_user('admin')

    r = await api_request(
        app,
        'users',
        method='post',
        data='{}',
        headers={
            "Authorization": "",
            "Content-Type": content_type,
        },
        cookies=cookies,
    )
    assert r.status_code == status


@mark.parametrize(
    "host, referer, extraheaders, status",
    [
        ('$host', '$url', {}, 200),
        (None, None, {}, 200),
        (None, 'null', {}, 403),
        (None, 'http://attack.com/csrf/vulnerability', {}, 403),
        ('$host', {"path": "/user/someuser"}, {}, 403),
        ('$host', {"path": "{path}/foo/bar/subpath"}, {}, 200),
        # mismatch host
        ("mismatch.com", "$url", {}, 403),
        # explicit host, matches
        ("fake.example", {"netloc": "fake.example"}, {}, 200),
        # explicit port, matches implicit port
        ("fake.example:80", {"netloc": "fake.example"}, {}, 200),
        # explicit port, mismatch
        ("fake.example:81", {"netloc": "fake.example"}, {}, 403),
        # implicit ports, mismatch proto
        ("fake.example", {"netloc": "fake.example", "scheme": "https"}, {}, 403),
        # explicit ports, match
        ("fake.example:81", {"netloc": "fake.example:81"}, {}, 200),
        # Test proxy protocol defined headers taken into account by utils.get_browser_protocol
        (
            "fake.example",
            {"netloc": "fake.example", "scheme": "https"},
            {'X-Scheme': 'https'},
            200,
        ),
        (
            "fake.example",
            {"netloc": "fake.example", "scheme": "https"},
            {'X-Forwarded-Proto': 'https'},
            200,
        ),
        (
            "fake.example",
            {"netloc": "fake.example", "scheme": "https"},
            {
                'Forwarded': 'host=fake.example;proto=https,for=1.2.34;proto=http',
                'X-Scheme': 'http',
            },
            200,
        ),
        (
            "fake.example",
            {"netloc": "fake.example", "scheme": "https"},
            {
                'Forwarded': 'host=fake.example;proto=http,for=1.2.34;proto=http',
                'X-Scheme': 'https',
            },
            403,
        ),
        ("fake.example", {"netloc": "fake.example"}, {'X-Scheme': 'https'}, 403),
        ("fake.example", {"netloc": "fake.example"}, {'X-Scheme': 'https, http'}, 403),
    ],
)
async def test_cors_check(request, app, host, referer, extraheaders, status):
    url = ujoin(public_host(app), app.hub.base_url)
    real_host = urlparse(url).netloc
    if host == "$host":
        host = real_host

    if referer == '$url':
        referer = url
    elif isinstance(referer, dict):
        parsed_url = urlparse(url)
        # apply {}
        url_ns = {key: getattr(parsed_url, key) for key in parsed_url._fields}
        for key, value in referer.items():
            referer[key] = value.format(**url_ns)
        referer = urlunparse(parsed_url._replace(**referer))

    # disable default auth header, cors is for cookie auth
    headers = {"Authorization": ""}
    if host is not None:
        headers['X-Forwarded-Host'] = host
    if referer is not None:
        headers['Referer'] = referer
    headers.update(extraheaders)

    # add admin user
    user = find_user(app.db, 'admin')
    if user is None:
        user = add_user(app.db, name='admin', admin=True)
    cookies = await app.login_user('admin')

    # test custom forwarded_host_header behavior
    app.forwarded_host_header = 'X-Forwarded-Host'

    # reset the config after the test to avoid leaking state
    def reset_header():
        app.forwarded_host_header = ""

    request.addfinalizer(reset_header)

    r = await api_request(
        app,
        'users',
        headers=headers,
        cookies=cookies,
    )
    assert r.status_code == status


# --------------
# User API tests
# --------------


def normalize_timestamp(ts):
    """Normalize a timestamp

    For easier comparison
    """
    if ts is None:
        return
    return re.sub(r'\d(\.\d+)?', '0', ts)


def normalize_user(user):
    """Normalize a user model for comparison

    smooths out user model with things like timestamps
    for easier comparison
    """
    for key in ('created', 'last_activity'):
        user[key] = normalize_timestamp(user[key])
    if 'roles' in user:
        user['roles'] = sorted(user['roles'])
    if 'servers' in user:
        for server in user['servers'].values():
            for key in ('started', 'last_activity'):
                server[key] = normalize_timestamp(server[key])
            server['progress_url'] = re.sub(
                r'.*/hub/api', 'PREFIX/hub/api', server['progress_url']
            )
            if isinstance(server['state'], dict) and isinstance(
                server['state'].get('pid', None), int
            ):
                server['state']['pid'] = 0
    return user


def fill_user(model):
    """Fill a default user model

    Any unspecified fields will be filled with the defaults
    """
    model.setdefault('server', None)
    model.setdefault('kind', 'user')
    model.setdefault('roles', [])
    model.setdefault('groups', [])
    model.setdefault('admin', False)
    model.setdefault('pending', None)
    model.setdefault('created', TIMESTAMP)
    model.setdefault('last_activity', TIMESTAMP)
    model.setdefault('servers', {})
    return model


TIMESTAMP = normalize_timestamp(datetime.now().isoformat() + 'Z')


@mark.user
@mark.role
async def test_get_users(app):
    db = app.db

    r = await api_request(app, 'users', headers=auth_header(db, 'admin'))
    assert r.status_code == 200

    users = sorted(r.json(), key=lambda d: d['name'])
    users = [normalize_user(u) for u in users]
    user_model = {
        'name': 'user',
        'admin': False,
        'roles': ['user'],
        'auth_state': None,
    }
    assert users == [
        fill_user(
            {
                'name': 'admin',
                'admin': True,
                'roles': ['admin', 'user'],
                'auth_state': None,
            }
        ),
        fill_user(user_model),
    ]
    r = await api_request(app, 'users', headers=auth_header(db, 'user'))
    assert r.status_code == 403


@fixture
def default_page_limit(app):
    """Set and return low default page size for testing"""
    n = 10
    with mock.patch.dict(app.tornado_settings, {"api_page_default_limit": n}):
        yield n


@fixture
def max_page_limit(app):
    """Set and return low max page size for testing"""
    n = 20
    with mock.patch.dict(app.tornado_settings, {"api_page_max_limit": n}):
        yield n


@mark.user
@mark.role
@mark.parametrize(
    "n, offset, limit, accepts_pagination, expected_count",
    [
        (10, None, None, False, 10),
        (10, None, None, True, 10),
        (10, 5, None, True, 5),
        (10, 5, None, False, 5),
        (10, 5, 1, True, 1),
        (10, 10, 10, True, 0),
        (  # default page limit, pagination expected
            30,
            None,
            None,
            True,
            'default',
        ),
        (
            # default max page limit, pagination not expected
            30,
            None,
            None,
            False,
            'max',
        ),
        (
            # limit exceeded
            30,
            None,
            500,
            False,
            'max',
        ),
    ],
)
async def test_get_users_pagination(
    app,
    n,
    offset,
    limit,
    accepts_pagination,
    expected_count,
    default_page_limit,
    max_page_limit,
):
    db = app.db

    if expected_count == 'default':
        expected_count = default_page_limit
    elif expected_count == 'max':
        expected_count = max_page_limit
    # populate users
    usernames = []

    existing_users = db.query(orm.User).order_by(orm.User.id.asc())
    usernames.extend(u.name for u in existing_users)

    for i in range(n - existing_users.count()):
        name = new_username()
        usernames.append(name)
        add_user(db, app, name=name)
    print(f"{db.query(orm.User).count()} total users")

    url = 'users'
    params = {}
    if offset:
        params['offset'] = offset
    if limit:
        params['limit'] = limit
    url = url_concat(url, params)
    headers = auth_header(db, 'admin')
    if accepts_pagination:
        headers['Accept'] = PAGINATION_MEDIA_TYPE
    r = await api_request(app, url, headers=headers)
    assert r.status_code == 200
    response = r.json()
    if accepts_pagination:
        assert set(response) == {
            "items",
            "_pagination",
        }
        pagination = response["_pagination"]
        users = response["items"]
    else:
        users = response
    assert len(users) == expected_count
    expected_usernames = usernames
    if offset:
        expected_usernames = expected_usernames[offset:]
    expected_usernames = expected_usernames[:expected_count]

    got_usernames = [u['name'] for u in users]
    assert got_usernames == expected_usernames


@mark.user
@mark.parametrize(
    "state",
    ("inactive", "active", "ready", "invalid"),
)
async def test_get_users_state_filter(app, state):
    db = app.db

    # has_one_active: one active, one inactive, zero ready
    has_one_active = add_user(db, app=app, name='has_one_active')
    # has_two_active: two active, ready servers
    has_two_active = add_user(db, app=app, name='has_two_active')
    # has_two_inactive: two spawners, neither active
    has_two_inactive = add_user(db, app=app, name='has_two_inactive')
    # has_zero: no Spawners registered at all
    has_zero = add_user(db, app=app, name='has_zero')

    test_usernames = {
        "has_one_active",
        "has_two_active",
        "has_two_inactive",
        "has_zero",
    }

    user_states = {
        "inactive": ["has_two_inactive", "has_zero"],
        "ready": ["has_two_active"],
        "active": ["has_one_active", "has_two_active"],
        "invalid": [],
    }
    expected = user_states[state]

    def add_spawner(user, name='', active=True, ready=True):
        """Add a spawner in a requested state

        If active, should turn up in an active query
        If active and ready, should turn up in a ready query
        If not active, should turn up in an inactive query
        """
        spawner = user.spawners[name]
        db.commit()
        if active:
            orm_server = orm.Server()
            db.add(orm_server)
            db.commit()
            spawner.server = Server(orm_server=orm_server)
            db.commit()
            if not ready:
                spawner._spawn_pending = True
        return spawner

    for name in ("", "secondary"):
        add_spawner(has_two_active, name, active=True)
        add_spawner(has_two_inactive, name, active=False)

    add_spawner(has_one_active, active=True, ready=False)
    add_spawner(has_one_active, "inactive", active=False)

    r = await api_request(app, f'users?state={state}')
    if state == "invalid":
        assert r.status_code == 400
        return
    assert r.status_code == 200

    usernames = sorted(u["name"] for u in r.json() if u["name"] in test_usernames)
    assert usernames == expected


@mark.user
async def test_get_self(app):
    db = app.db

    # basic get self
    r = await api_request(app, 'user')
    r.raise_for_status()
    assert r.json()['kind'] == 'user'

    # identifying user via oauth token works
    u = add_user(db, app=app, name='orpheus')
    token = uuid.uuid4().hex
    oauth_client = orm.OAuthClient(identifier='eurydice')
    db.add(oauth_client)
    db.commit()
    oauth_token = orm.APIToken(
        user=u.orm_user,
        oauth_client=oauth_client,
        token=token,
    )
    db.add(oauth_token)
    db.commit()
    r = await api_request(
        app,
        'user',
        headers={'Authorization': 'token ' + token},
    )
    r.raise_for_status()
    model = r.json()
    assert model['name'] == u.name

    # invalid auth gets 403
    r = await api_request(
        app,
        'user',
        headers={'Authorization': 'token notvalid'},
    )
    assert r.status_code == 403


async def test_get_self_service(app, mockservice):
    r = await api_request(
        app, "user", headers={"Authorization": f"token {mockservice.api_token}"}
    )
    r.raise_for_status()
    service_info = r.json()

    assert service_info['kind'] == 'service'
    assert service_info['name'] == mockservice.name


@mark.user
@mark.role
async def test_add_user(app):
    db = app.db
    name = 'newuser'
    r = await api_request(app, 'users', name, method='post')
    assert r.status_code == 201
    user = find_user(db, name)
    assert user is not None
    assert user.name == name
    assert not user.admin
    # assert newuser has default 'user' role
    assert orm.Role.find(db, 'user') in user.roles
    assert orm.Role.find(db, 'admin') not in user.roles


@mark.user
@mark.role
async def test_get_user(app):
    name = 'user'
    # get own model
    r = await api_request(app, 'users', name, headers=auth_header(app.db, name))
    r.raise_for_status()
    # admin request
    r = await api_request(
        app,
        'users',
        name,
    )
    r.raise_for_status()

    user = normalize_user(r.json())
    assert user == fill_user({'name': name, 'roles': ['user'], 'auth_state': None})

    # admin request, no such user
    r = await api_request(
        app,
        'users',
        'nosuchuser',
    )
    assert r.status_code == 404

    # unauthorized request, no such user
    r = await api_request(
        app,
        'users',
        'nosuchuser',
        headers=auth_header(app.db, name),
    )
    assert r.status_code == 404

    # unauthorized request for existing user
    r = await api_request(
        app,
        'users',
        'admin',
        headers=auth_header(app.db, name),
    )
    assert r.status_code == 404


@mark.user
async def test_add_multi_user_bad(app):
    r = await api_request(app, 'users', method='post')
    assert r.status_code == 400
    r = await api_request(app, 'users', method='post', data='{}')
    assert r.status_code == 400
    r = await api_request(app, 'users', method='post', data='[]')
    assert r.status_code == 400


@mark.user
async def test_add_multi_user_invalid(app):
    app.authenticator.username_pattern = r'w.*'
    r = await api_request(
        app,
        'users',
        method='post',
        data=json.dumps({'usernames': ['Willow', 'Andrew', 'Tara']}),
    )
    app.authenticator.username_pattern = ''
    assert r.status_code == 400
    assert r.json()['message'] == 'Invalid usernames: andrew, tara'


@mark.user
@mark.role
async def test_add_multi_user(app):
    db = app.db
    names = ['a', 'b']
    r = await api_request(
        app, 'users', method='post', data=json.dumps({'usernames': names})
    )
    assert r.status_code == 201
    reply = r.json()
    r_names = [user['name'] for user in reply]
    assert names == r_names

    for name in names:
        user = find_user(db, name)
        assert user is not None
        assert user.name == name
        assert not user.admin
        # assert default 'user' role added
        assert orm.Role.find(db, 'user') in user.roles
        assert orm.Role.find(db, 'admin') not in user.roles

    # try to create the same users again
    r = await api_request(
        app, 'users', method='post', data=json.dumps({'usernames': names})
    )
    assert r.status_code == 409

    names = ['a', 'b', 'ab']

    # try to create the same users again
    r = await api_request(
        app, 'users', method='post', data=json.dumps({'usernames': names})
    )
    assert r.status_code == 201
    reply = r.json()
    r_names = [user['name'] for user in reply]
    assert r_names == ['ab']


@mark.user
@mark.role
async def test_add_multi_user_admin(app):
    db = app.db
    names = ['c', 'd']
    r = await api_request(
        app,
        'users',
        method='post',
        data=json.dumps({'usernames': names, 'admin': True}),
    )
    assert r.status_code == 201
    reply = r.json()
    r_names = [user['name'] for user in reply]
    assert names == r_names

    for name in names:
        user = find_user(db, name)
        assert user is not None
        assert user.name == name
        assert user.admin
        assert orm.Role.find(db, 'user') in user.roles
        assert orm.Role.find(db, 'admin') in user.roles


@mark.user
async def test_add_user_bad(app):
    db = app.db
    name = 'dne_newuser'
    r = await api_request(app, 'users', name, method='post')
    assert r.status_code == 400
    user = find_user(db, name)
    assert user is None


@mark.user
async def test_add_user_duplicate(app):
    db = app.db
    name = 'user'
    user = find_user(db, name)
    # double-check that it exists
    assert user is not None
    r = await api_request(app, 'users', name, method='post')
    # special 409 conflict for creating a user that already exists
    assert r.status_code == 409


@mark.user
@mark.role
async def test_add_admin(app):
    db = app.db
    name = 'newadmin'
    r = await api_request(
        app, 'users', name, method='post', data=json.dumps({'admin': True})
    )
    assert r.status_code == 201
    user = find_user(db, name)
    assert user is not None
    assert user.name == name
    assert user.admin
    # assert newadmin has default 'admin' role
    assert orm.Role.find(db, 'user') in user.roles
    assert orm.Role.find(db, 'admin') in user.roles


@mark.user
async def test_delete_user(app):
    db = app.db
    mal = add_user(db, name='mal')
    r = await api_request(app, 'users', 'mal', method='delete')
    assert r.status_code == 204


@mark.user
@mark.role
async def test_make_admin(app):
    db = app.db
    name = 'admin2'
    r = await api_request(app, 'users', name, method='post')
    assert r.status_code == 201
    user = find_user(db, name)
    assert user is not None
    assert user.name == name
    assert not user.admin
    assert orm.Role.find(db, 'user') in user.roles
    assert orm.Role.find(db, 'admin') not in user.roles

    r = await api_request(
        app, 'users', name, method='patch', data=json.dumps({'admin': True})
    )

    assert r.status_code == 200
    user = find_user(db, name)
    assert user is not None
    assert user.name == name
    assert user.admin
    assert orm.Role.find(db, 'user') in user.roles
    assert orm.Role.find(db, 'admin') in user.roles


@mark.user
async def test_set_auth_state(app, auth_state_enabled):
    auth_state = {'secret': 'hello'}
    db = app.db
    name = 'admin'
    user = find_user(db, name, app=app)
    assert user is not None
    assert user.name == name

    r = await api_request(
        app, 'users', name, method='patch', data=json.dumps({'auth_state': auth_state})
    )

    assert r.status_code == 200
    users_auth_state = await user.get_auth_state()
    assert users_auth_state == auth_state


@mark.user
async def test_user_set_auth_state(app, auth_state_enabled):
    auth_state = {'secret': 'hello'}
    db = app.db
    name = 'user'
    user = find_user(db, name, app=app)
    assert user is not None
    assert user.name == name
    user_auth_state = await user.get_auth_state()
    assert user_auth_state is None
    r = await api_request(
        app,
        'users',
        name,
        method='patch',
        data=json.dumps({'auth_state': auth_state}),
        headers=auth_header(app.db, name),
    )
    assert r.status_code == 403
    user_auth_state = await user.get_auth_state()
    assert user_auth_state is None


@mark.user
async def test_admin_get_auth_state(app, auth_state_enabled):
    auth_state = {'secret': 'hello'}
    db = app.db
    name = 'admin'
    user = find_user(db, name, app=app)
    assert user is not None
    assert user.name == name
    await user.save_auth_state(auth_state)

    r = await api_request(app, 'users', name)

    assert r.status_code == 200
    assert r.json()['auth_state'] == auth_state


@mark.user
async def test_user_get_auth_state(app, auth_state_enabled):
    # explicitly check that a user will not get their own auth state via the API
    auth_state = {'secret': 'hello'}
    db = app.db
    name = 'user'
    user = find_user(db, name, app=app)
    assert user is not None
    assert user.name == name
    await user.save_auth_state(auth_state)

    r = await api_request(app, 'users', name, headers=auth_header(app.db, name))

    assert r.status_code == 200
    assert 'auth_state' not in r.json()


async def test_spawn(app):
    db = app.db
    name = 'wash'
    user = add_user(db, app=app, name=name)
    options = {'s': ['value'], 'i': 5}
    before_servers = sorted(db.query(orm.Server), key=lambda s: s.url)
    r = await api_request(
        app, 'users', name, 'server', method='post', data=json.dumps(options)
    )
    assert r.status_code == 201
    assert 'pid' in user.orm_spawners[''].state
    app_user = app.users[name]
    assert app_user.spawner is not None
    spawner = app_user.spawner
    assert app_user.spawner.user_options == options
    assert not app_user.spawner._spawn_pending
    status = await app_user.spawner.poll()
    assert status is None

    assert spawner.server.base_url == ujoin(app.base_url, 'user/%s' % name) + '/'
    url = public_url(app, user)
    kwargs = {}
    if app.internal_ssl:
        kwargs['cert'] = (app.internal_ssl_cert, app.internal_ssl_key)
        kwargs["verify"] = app.internal_ssl_ca
    r = await async_requests.get(url, **kwargs)
    assert r.status_code == 200
    assert r.text == spawner.server.base_url

    r = await async_requests.get(ujoin(url, 'args'), **kwargs)
    assert r.status_code == 200
    argv = r.json()
    assert '--port' not in ' '.join(argv)
    # we pass no CLI args anymore:
    assert len(argv) == 1
    r = await async_requests.get(ujoin(url, 'env'), **kwargs)
    env = r.json()
    for expected in [
        'JUPYTERHUB_USER',
        'JUPYTERHUB_BASE_URL',
        'JUPYTERHUB_API_TOKEN',
        'JUPYTERHUB_SERVICE_URL',
    ]:
        assert expected in env
    if app.subdomain_host:
        assert env['JUPYTERHUB_HOST'] == app.subdomain_host

    r = await api_request(app, 'users', name, 'server', method='delete')
    assert r.status_code == 204

    assert 'pid' not in user.orm_spawners[''].state
    status = await app_user.spawner.poll()
    assert status == 0

    # check that we cleaned up after ourselves
    assert spawner.server is None
    after_servers = sorted(db.query(orm.Server), key=lambda s: s.url)
    assert before_servers == after_servers
    tokens = list(db.query(orm.APIToken).filter(orm.APIToken.user_id == user.id))
    assert tokens == []
    assert app.users.count_active_users()['pending'] == 0


async def test_user_options(app, username):
    db = app.db
    name = username
    user = add_user(db, app=app, name=name)
    options = {'s': ['value'], 'i': 5}
    before_servers = sorted(db.query(orm.Server), key=lambda s: s.url)
    r = await api_request(
        app, 'users', name, 'server', method='post', data=json.dumps(options)
    )
    assert r.status_code == 201
    assert 'pid' in user.orm_spawners[''].state
    app_user = app.users[name]
    assert app_user.spawner is not None
    spawner = app_user.spawner
    assert spawner.user_options == options
    assert spawner.orm_spawner.user_options == options

    # stop the server
    r = await api_request(app, 'users', name, 'server', method='delete')

    # orm_spawner still exists and has a reference to the user_options
    assert spawner.orm_spawner.user_options == options

    # spawn again, no options specified
    # should re-use options from last spawn
    r = await api_request(app, 'users', name, 'server', method='post')
    assert r.status_code == 201
    assert 'pid' in user.orm_spawners[''].state
    app_user = app.users[name]
    assert app_user.spawner is not None
    spawner = app_user.spawner
    assert spawner.user_options == options

    # stop the server
    r = await api_request(app, 'users', name, 'server', method='delete')

    # spawn again, new options specified
    # should override options from last spawn
    new_options = {'key': 'value'}
    r = await api_request(
        app, 'users', name, 'server', method='post', data=json.dumps(new_options)
    )
    assert r.status_code == 201
    assert 'pid' in user.orm_spawners[''].state
    app_user = app.users[name]
    assert app_user.spawner is not None
    spawner = app_user.spawner
    assert spawner.user_options == new_options
    # saved in db
    assert spawner.orm_spawner.user_options == new_options


async def test_spawn_handler(app):
    """Test that the requesting Handler is passed to Spawner.handler"""
    db = app.db
    name = 'salmon'
    user = add_user(db, app=app, name=name)
    app_user = app.users[name]

    # spawn via API with ?foo=bar
    r = await api_request(
        app, 'users', name, 'server', method='post', params={'foo': 'bar'}
    )
    r.raise_for_status()

    # verify that request params got passed down
    # implemented in MockSpawner
    kwargs = {}
    if app.external_certs:
        kwargs['verify'] = app.external_certs['files']['ca']
    url = public_url(app, user)
    r = await async_requests.get(ujoin(url, 'env'), **kwargs)
    env = r.json()
    assert 'HANDLER_ARGS' in env
    assert env['HANDLER_ARGS'] == 'foo=bar'
    # make user spawner.handler doesn't persist after spawn finishes
    assert app_user.spawner.handler is None

    r = await api_request(app, 'users', name, 'server', method='delete')
    r.raise_for_status()


@mark.slow
async def test_slow_spawn(app, no_patience, slow_spawn):
    db = app.db
    name = 'zoe'
    app_user = add_user(db, app=app, name=name)
    r = await api_request(app, 'users', name, 'server', method='post')
    r.raise_for_status()
    assert r.status_code == 202
    assert app_user.spawner is not None
    assert app_user.spawner._spawn_pending
    assert not app_user.spawner._stop_pending
    assert app.users.count_active_users()['pending'] == 1

    async def wait_spawn():
        while not app_user.running:
            await asyncio.sleep(0.1)

    await wait_spawn()
    assert not app_user.spawner._spawn_pending
    status = await app_user.spawner.poll()
    assert status is None

    async def wait_stop():
        while app_user.spawner._stop_pending:
            await asyncio.sleep(0.1)

    r = await api_request(app, 'users', name, 'server', method='delete')
    r.raise_for_status()
    assert r.status_code == 202
    assert app_user.spawner is not None
    assert app_user.spawner._stop_pending

    r = await api_request(app, 'users', name, 'server', method='delete')
    r.raise_for_status()
    assert r.status_code == 202
    assert app_user.spawner is not None
    assert app_user.spawner._stop_pending

    await wait_stop()
    assert not app_user.spawner._stop_pending
    assert app_user.spawner is not None
    r = await api_request(app, 'users', name, 'server', method='delete')
    # 204 deleted if there's no such server
    assert r.status_code == 204
    assert app.users.count_active_users()['pending'] == 0
    assert app.users.count_active_users()['active'] == 0


async def test_never_spawn(app, no_patience, never_spawn):
    db = app.db
    name = 'badger'
    app_user = add_user(db, app=app, name=name)
    r = await api_request(app, 'users', name, 'server', method='post')
    assert app_user.spawner is not None
    assert app_user.spawner._spawn_pending
    assert app.users.count_active_users()['pending'] == 1

    while app_user.spawner.pending:
        await asyncio.sleep(0.1)
        print(app_user.spawner.pending)

    assert not app_user.spawner._spawn_pending
    status = await app_user.spawner.poll()
    assert status is not None
    # failed spawn should decrements pending count
    assert app.users.count_active_users()['pending'] == 0


async def test_bad_spawn(app, bad_spawn):
    db = app.db
    name = 'prim'
    user = add_user(db, app=app, name=name)
    r = await api_request(app, 'users', name, 'server', method='post')
    assert r.status_code == 500
    assert app.users.count_active_users()['pending'] == 0


async def test_spawn_nosuch_user(app):
    r = await api_request(app, 'users', "nosuchuser", 'server', method='post')
    assert r.status_code == 404


async def test_slow_bad_spawn(app, no_patience, slow_bad_spawn):
    db = app.db
    name = 'zaphod'
    user = add_user(db, app=app, name=name)
    r = await api_request(app, 'users', name, 'server', method='post')
    r.raise_for_status()
    while user.spawner.pending:
        await asyncio.sleep(0.1)
    # spawn failed
    assert not user.running
    assert app.users.count_active_users()['pending'] == 0


def next_event(it):
    """read an event from an eventstream"""
    while True:
        try:
            line = next(it)
        except StopIteration:
            return
        if line.startswith('data:'):
            return json.loads(line.split(':', 1)[1])


@mark.slow
async def test_progress(request, app, no_patience, slow_spawn):
    db = app.db
    name = 'martin'
    app_user = add_user(db, app=app, name=name)
    r = await api_request(app, 'users', name, 'server', method='post')
    r.raise_for_status()
    r = await api_request(app, 'users', name, 'server/progress', stream=True)
    r.raise_for_status()
    request.addfinalizer(r.close)
    assert r.headers['content-type'] == 'text/event-stream'

    ex = async_requests.executor
    line_iter = iter(r.iter_lines(decode_unicode=True))
    evt = await ex.submit(next_event, line_iter)
    assert evt == {'progress': 0, 'message': 'Server requested'}
    evt = await ex.submit(next_event, line_iter)
    assert evt == {'progress': 50, 'message': 'Spawning server...'}
    evt = await ex.submit(next_event, line_iter)
    url = app_user.url
    assert evt == {
        'progress': 100,
        'message': f'Server ready at {url}',
        'html_message': 'Server ready at <a href="{0}">{0}</a>'.format(url),
        'url': url,
        'ready': True,
    }


async def test_progress_not_started(request, app):
    db = app.db
    name = 'nope'
    app_user = add_user(db, app=app, name=name)
    r = await api_request(app, 'users', name, 'server', method='post')
    r.raise_for_status()
    r = await api_request(app, 'users', name, 'server', method='delete')
    r.raise_for_status()
    r = await api_request(app, 'users', name, 'server/progress')
    assert r.status_code == 404


async def test_progress_not_found(request, app):
    db = app.db
    name = 'noserver'
    r = await api_request(app, 'users', 'nosuchuser', 'server/progress')
    assert r.status_code == 404
    app_user = add_user(db, app=app, name=name)
    r = await api_request(app, 'users', name, 'server/progress')
    assert r.status_code == 404


async def test_progress_ready(request, app):
    """Test progress API when spawner is already started

    e.g. a race between requesting progress and progress already being complete
    """
    db = app.db
    name = 'saga'
    app_user = add_user(db, app=app, name=name)
    r = await api_request(app, 'users', name, 'server', method='post')
    r.raise_for_status()
    r = await api_request(app, 'users', name, 'server/progress', stream=True)
    r.raise_for_status()
    request.addfinalizer(r.close)
    assert r.headers['content-type'] == 'text/event-stream'
    ex = async_requests.executor
    line_iter = iter(r.iter_lines(decode_unicode=True))
    evt = await ex.submit(next_event, line_iter)
    assert evt['progress'] == 100
    assert evt['ready']
    assert evt['url'] == app_user.url


async def test_progress_bad(request, app, bad_spawn):
    """Test progress API when spawner has already failed"""
    db = app.db
    name = 'simon'
    app_user = add_user(db, app=app, name=name)
    r = await api_request(app, 'users', name, 'server', method='post')
    assert r.status_code == 500
    r = await api_request(app, 'users', name, 'server/progress', stream=True)
    r.raise_for_status()
    request.addfinalizer(r.close)
    assert r.headers['content-type'] == 'text/event-stream'
    ex = async_requests.executor
    line_iter = iter(r.iter_lines(decode_unicode=True))
    evt = await ex.submit(next_event, line_iter)
    assert evt == {
        'progress': 100,
        'failed': True,
        'message': "Spawn failed: I don't work!",
    }


async def test_progress_bad_slow(request, app, no_patience, slow_bad_spawn):
    """Test progress API when spawner fails while watching"""
    db = app.db
    name = 'eugene'
    app_user = add_user(db, app=app, name=name)
    r = await api_request(app, 'users', name, 'server', method='post')
    assert r.status_code == 202
    r = await api_request(app, 'users', name, 'server/progress', stream=True)
    r.raise_for_status()
    request.addfinalizer(r.close)
    assert r.headers['content-type'] == 'text/event-stream'
    ex = async_requests.executor
    line_iter = iter(r.iter_lines(decode_unicode=True))
    evt = await ex.submit(next_event, line_iter)
    assert evt['progress'] == 0
    evt = await ex.submit(next_event, line_iter)
    assert evt['progress'] == 50
    evt = await ex.submit(next_event, line_iter)
    assert evt == {
        'progress': 100,
        'failed': True,
        'message': "Spawn failed: I don't work!",
    }


async def progress_forever():
    """progress function that yields messages forever"""
    for i in range(1, 10):
        yield {'progress': i, 'message': 'Stage %s' % i}
        # wait a long time before the next event
        await asyncio.sleep(10)


async def test_spawn_progress_cutoff(request, app, no_patience, slow_spawn):
    """Progress events stop when Spawner finishes

    even if progress iterator is still going.
    """
    db = app.db
    name = 'geddy'
    app_user = add_user(db, app=app, name=name)
    app_user.spawner.progress = progress_forever
    app_user.spawner.delay = 1

    r = await api_request(app, 'users', name, 'server', method='post')
    r.raise_for_status()
    r = await api_request(app, 'users', name, 'server/progress', stream=True)
    r.raise_for_status()
    request.addfinalizer(r.close)
    ex = async_requests.executor
    line_iter = iter(r.iter_lines(decode_unicode=True))
    evt = await ex.submit(next_event, line_iter)
    assert evt['progress'] == 0
    evt = await ex.submit(next_event, line_iter)
    assert evt == {'progress': 1, 'message': 'Stage 1'}
    evt = await ex.submit(next_event, line_iter)
    assert evt['progress'] == 100


async def test_spawn_limit(app, no_patience, slow_spawn, request):
    db = app.db
    p = mock.patch.dict(app.tornado_settings, {'concurrent_spawn_limit': 2})
    p.start()
    request.addfinalizer(p.stop)

    # start two pending spawns
    names = ['ykka', 'hjarka']
    users = [add_user(db, app=app, name=name) for name in names]
    users[0].spawner._start_future = asyncio.Future()
    users[1].spawner._start_future = asyncio.Future()
    for name in names:
        await api_request(app, 'users', name, 'server', method='post')
    assert app.users.count_active_users()['pending'] == 2

    # ykka and hjarka's spawns are both pending. Essun should fail with 429
    name = 'essun'
    user = add_user(db, app=app, name=name)
    user.spawner._start_future = asyncio.Future()
    r = await api_request(app, 'users', name, 'server', method='post')
    assert r.status_code == 429

    # allow ykka to start
    users[0].spawner._start_future.set_result(None)
    # wait for ykka to finish
    while not users[0].running:
        await asyncio.sleep(0.1)

    assert app.users.count_active_users()['pending'] == 1
    r = await api_request(app, 'users', name, 'server', method='post')
    r.raise_for_status()
    assert app.users.count_active_users()['pending'] == 2
    users.append(user)
    # allow hjarka and essun to finish starting
    for user in users[1:]:
        user.spawner._start_future.set_result(None)
    while not all(u.running for u in users):
        await asyncio.sleep(0.1)

    # everybody's running, pending count should be back to 0
    assert app.users.count_active_users()['pending'] == 0
    for u in users:
        u.spawner.delay = 0
        r = await api_request(app, 'users', u.name, 'server', method='delete')
        r.raise_for_status()
    while any(u.spawner.active for u in users):
        await asyncio.sleep(0.1)


@mark.slow
async def test_active_server_limit(app, request):
    db = app.db
    p = mock.patch.dict(app.tornado_settings, {'active_server_limit': 2})
    p.start()
    request.addfinalizer(p.stop)

    # start two pending spawns
    names = ['ykka', 'hjarka']
    users = [add_user(db, app=app, name=name) for name in names]
    for name in names:
        r = await api_request(app, 'users', name, 'server', method='post')
        r.raise_for_status()
    counts = app.users.count_active_users()
    assert counts['active'] == 2
    assert counts['ready'] == 2
    assert counts['pending'] == 0

    # ykka and hjarka's servers are running. Essun should fail with 429
    name = 'essun'
    user = add_user(db, app=app, name=name)
    r = await api_request(app, 'users', name, 'server', method='post')
    assert r.status_code == 429
    counts = app.users.count_active_users()
    assert counts['active'] == 2
    assert counts['ready'] == 2
    assert counts['pending'] == 0

    # stop one server
    await api_request(app, 'users', names[0], 'server', method='delete')
    counts = app.users.count_active_users()
    assert counts['active'] == 1
    assert counts['ready'] == 1
    assert counts['pending'] == 0

    r = await api_request(app, 'users', name, 'server', method='post')
    r.raise_for_status()
    counts = app.users.count_active_users()
    assert counts['active'] == 2
    assert counts['ready'] == 2
    assert counts['pending'] == 0
    users.append(user)

    # everybody's running, pending count should be back to 0
    assert app.users.count_active_users()['pending'] == 0
    for u in users:
        if not u.spawner.active:
            continue
        r = await api_request(app, 'users', u.name, 'server', method='delete')
        r.raise_for_status()

    counts = app.users.count_active_users()
    assert counts['active'] == 0
    assert counts['ready'] == 0
    assert counts['pending'] == 0


@mark.slow
async def test_start_stop_race(app, no_patience, slow_spawn):
    user = add_user(app.db, app, name='panda')
    spawner = user.spawner
    # start the server
    r = await api_request(app, 'users', user.name, 'server', method='post')
    assert r.status_code == 202
    assert spawner.pending == 'spawn'
    # additional spawns while spawning shouldn't trigger a new spawn
    with mock.patch.object(spawner, 'start') as m:
        r = await api_request(app, 'users', user.name, 'server', method='post')
    assert r.status_code == 202
    assert m.call_count == 0

    # stop while spawning is not okay
    r = await api_request(app, 'users', user.name, 'server', method='delete')
    assert r.status_code == 400
    while not spawner.ready:
        await asyncio.sleep(0.1)

    spawner.delay = 3
    # stop the spawner
    r = await api_request(app, 'users', user.name, 'server', method='delete')
    assert r.status_code == 202
    assert spawner.pending == 'stop'
    # make sure we get past deleting from the proxy
    await asyncio.sleep(1)
    # additional stops while stopping shouldn't trigger a new stop
    with mock.patch.object(spawner, 'stop') as m:
        r = await api_request(app, 'users', user.name, 'server', method='delete')
    assert r.status_code == 202
    assert m.call_count == 0
    # start while stopping is not allowed
    with mock.patch.object(spawner, 'start') as m:
        r = await api_request(app, 'users', user.name, 'server', method='post')
    assert r.status_code == 400

    while spawner.active:
        await asyncio.sleep(0.1)
    # start after stop is okay
    r = await api_request(app, 'users', user.name, 'server', method='post')
    assert r.status_code == 202


async def test_get_proxy(app):
    r = await api_request(app, 'proxy')
    r.raise_for_status()
    reply = r.json()
    assert list(reply.keys()) == [app.hub.routespec]


async def test_cookie(app):
    db = app.db
    name = 'patience'
    user = add_user(db, app=app, name=name)
    r = await api_request(app, 'users', name, 'server', method='post')
    assert r.status_code == 201
    assert 'pid' in user.orm_spawners[''].state
    app_user = app.users[name]

    cookies = await app.login_user(name)
    cookie_name = app.hub.cookie_name
    # cookie jar gives '"cookie-value"', we want 'cookie-value'
    cookie = cookies[cookie_name][1:-1]
    r = await api_request(app, 'authorizations/cookie', cookie_name, "nothintoseehere")
    assert r.status_code == 404

    r = await api_request(
        app, 'authorizations/cookie', cookie_name, quote(cookie, safe='')
    )
    r.raise_for_status()
    reply = r.json()
    assert reply['name'] == name

    # deprecated cookie in body:
    r = await api_request(app, 'authorizations/cookie', cookie_name, data=cookie)
    r.raise_for_status()
    reply = r.json()
    assert reply['name'] == name


def normalize_token(token):
    for key in ('created', 'last_activity'):
        token[key] = normalize_timestamp(token[key])
    return token


async def test_check_token(app):
    name = 'book'
    user = add_user(app.db, app=app, name=name)
    token = user.new_api_token()
    r = await api_request(app, 'authorizations/token', token)
    r.raise_for_status()
    user_model = r.json()
    assert user_model['name'] == name
    r = await api_request(app, 'authorizations/token', 'notauthorized')
    assert r.status_code == 404


@mark.parametrize("headers, status", [({}, 404), ({'Authorization': 'token bad'}, 404)])
async def test_get_new_token_deprecated(app, headers, status):
    # request a new token
    r = await api_request(
        app, 'authorizations', 'token', method='post', headers=headers
    )
    assert r.status_code == status


@mark.parametrize(
    "headers, status, note, expires_in",
    [
        ({}, 201, 'test note', None),
        ({}, 201, '', 100),
        ({'Authorization': 'token bad'}, 403, '', None),
    ],
)
async def test_get_new_token(app, headers, status, note, expires_in):
    options = {}
    if note:
        options['note'] = note
    if expires_in:
        options['expires_in'] = expires_in
    if options:
        body = json.dumps(options)
    else:
        body = ''
    # request a new token
    r = await api_request(
        app, 'users/admin/tokens', method='post', headers=headers, data=body
    )
    assert r.status_code == status
    if status != 201:
        return
    # check the new-token reply
    reply = r.json()
    assert 'token' in reply
    assert reply['user'] == 'admin'
    assert reply['created']
    assert 'last_activity' in reply
    if expires_in:
        assert isinstance(reply['expires_at'], str)
    else:
        assert reply['expires_at'] is None
    if note:
        assert reply['note'] == note
    else:
        assert reply['note'] == 'Requested via api'
    token_id = reply['id']
    initial = normalize_token(reply)
    # pop token for later comparison
    initial.pop('token')

    # check the validity of the new token
    r = await api_request(app, 'users/admin/tokens', token_id)
    r.raise_for_status()
    reply = r.json()
    assert normalize_token(reply) == initial

    # delete the token
    r = await api_request(app, 'users/admin/tokens', token_id, method='delete')
    assert r.status_code == 204
    # verify deletion
    r = await api_request(app, 'users/admin/tokens', token_id)
    assert r.status_code == 404


@mark.parametrize(
    "as_user, for_user, status",
    [
        ('admin', 'other', 201),
        ('admin', 'missing', 403),
        ('user', 'other', 403),
        ('user', 'user', 201),
    ],
)
async def test_token_for_user(app, as_user, for_user, status):
    # ensure both users exist
    u = add_user(app.db, app, name=as_user)
    if for_user != 'missing':
        for_user_obj = add_user(app.db, app, name=for_user)
    data = {'username': for_user}
    headers = {'Authorization': 'token %s' % u.new_api_token()}
    r = await api_request(
        app,
        'users',
        for_user,
        'tokens',
        method='post',
        data=json.dumps(data),
        headers=headers,
    )
    assert r.status_code == status
    reply = r.json()
    if status != 201:
        return
    assert 'token' in reply

    token_id = reply['id']
    r = await api_request(app, 'users', for_user, 'tokens', token_id, headers=headers)
    r.raise_for_status()
    reply = r.json()
    assert reply['user'] == for_user
    if for_user == as_user:
        note = 'Requested via api'
    else:
        note = 'Requested via api by user %s' % as_user
    assert reply['note'] == note

    # delete the token
    r = await api_request(
        app, 'users', for_user, 'tokens', token_id, method='delete', headers=headers
    )

    assert r.status_code == 204
    r = await api_request(app, 'users', for_user, 'tokens', token_id, headers=headers)
    assert r.status_code == 404


async def test_token_authenticator_noauth(app):
    """Create a token for a user relying on Authenticator.authenticate and no auth header"""
    name = 'user'
    data = {'auth': {'username': name, 'password': name}}
    r = await api_request(
        app,
        'users',
        name,
        'tokens',
        method='post',
        data=json.dumps(data) if data else None,
        noauth=True,
    )
    assert r.status_code == 201
    reply = r.json()
    assert 'token' in reply
    r = await api_request(app, 'authorizations', 'token', reply['token'])
    r.raise_for_status()
    reply = r.json()
    assert reply['name'] == name


async def test_token_authenticator_dict_noauth(app):
    """Create a token for a user relying on Authenticator.authenticate and no auth header"""
    app.authenticator.auth_state = {'who': 'cares'}
    name = 'user'
    data = {'auth': {'username': name, 'password': name}}
    r = await api_request(
        app,
        'users',
        name,
        'tokens',
        method='post',
        data=json.dumps(data) if data else None,
        noauth=True,
    )
    assert r.status_code == 201
    reply = r.json()
    assert 'token' in reply
    r = await api_request(app, 'authorizations', 'token', reply['token'])
    r.raise_for_status()
    reply = r.json()
    assert reply['name'] == name


@mark.parametrize(
    "as_user, for_user, status",
    [
        ('admin', 'other', 200),
        ('admin', 'missing', 404),
        ('user', 'other', 404),
        ('user', 'user', 200),
    ],
)
async def test_token_list(app, as_user, for_user, status):
    u = add_user(app.db, app, name=as_user)
    if for_user != 'missing':
        for_user_obj = add_user(app.db, app, name=for_user)
    headers = {'Authorization': 'token %s' % u.new_api_token()}
    r = await api_request(app, 'users', for_user, 'tokens', headers=headers)
    assert r.status_code == status
    if status != 200:
        return
    reply = r.json()
    assert sorted(reply) == ['api_tokens']
    assert len(reply['api_tokens']) == len(for_user_obj.api_tokens)
    assert all(token['user'] == for_user for token in reply['api_tokens'])
    # validate individual token ids
    for token in reply['api_tokens']:
        r = await api_request(
            app, 'users', for_user, 'tokens', token['id'], headers=headers
        )
        r.raise_for_status()
        reply = r.json()
        assert normalize_token(reply) == normalize_token(token)


# ---------------
# Group API tests
# ---------------


@mark.group
async def test_groups_list(app):
    r = await api_request(app, 'groups')
    r.raise_for_status()
    reply = r.json()
    assert reply == []

    # create two groups
    group = orm.Group(name='alphaflight')
    group_2 = orm.Group(name='betaflight')
    app.db.add(group)
    app.db.add(group_2)
    app.db.commit()

    r = await api_request(app, 'groups')
    r.raise_for_status()
    reply = r.json()
    assert reply == [
        {
            'kind': 'group',
            'name': 'alphaflight',
            'users': [],
            'roles': [],
            'properties': {},
        },
        {
            'kind': 'group',
            'name': 'betaflight',
            'users': [],
            'roles': [],
            'properties': {},
        },
    ]

    # Test offset for pagination
    r = await api_request(app, "groups?offset=1")
    r.raise_for_status()
    reply = r.json()
    assert r.status_code == 200
    assert reply == [
        {
            'kind': 'group',
            'name': 'betaflight',
            'users': [],
            'roles': [],
            'properties': {},
        }
    ]

    r = await api_request(app, "groups?offset=10")
    r.raise_for_status()
    reply = r.json()
    assert reply == []

    # Test limit for pagination
    r = await api_request(app, "groups?limit=1")
    r.raise_for_status()
    reply = r.json()
    assert r.status_code == 200
    assert reply == [
        {
            'kind': 'group',
            'name': 'alphaflight',
            'users': [],
            'roles': [],
            'properties': {},
        }
    ]

    # 0 is rounded up to 1
    r = await api_request(app, "groups?limit=0")
    r.raise_for_status()
    reply = r.json()
    assert reply == [
        {
            'kind': 'group',
            'name': 'alphaflight',
            'users': [],
            'roles': [],
            'properties': {},
        }
    ]


@mark.group
async def test_add_multi_group(app):
    db = app.db
    names = ['group1', 'group2']
    r = await api_request(
        app, 'groups', method='post', data=json.dumps({'groups': names})
    )
    assert r.status_code == 201
    reply = r.json()
    r_names = [group['name'] for group in reply]
    assert names == r_names

    # try to create the same groups again
    r = await api_request(
        app, 'groups', method='post', data=json.dumps({'groups': names})
    )
    assert r.status_code == 409


@mark.group
async def test_group_get(app):
    group = orm.Group(name='alphaflight')
    app.db.add(group)
    app.db.commit()
    group = orm.Group.find(app.db, name='alphaflight')
    user = add_user(app.db, app=app, name='sasquatch')
    group.users.append(user)
    app.db.commit()

    r = await api_request(app, 'groups/runaways')
    assert r.status_code == 404

    r = await api_request(app, 'groups/alphaflight')
    r.raise_for_status()
    reply = r.json()
    assert reply == {
        'kind': 'group',
        'name': 'alphaflight',
        'users': ['sasquatch'],
        'roles': [],
        'properties': {},
    }


@mark.group
async def test_group_create_delete(app):
    db = app.db
    user = add_user(app.db, app=app, name='sasquatch')
    r = await api_request(app, 'groups/runaways', method='delete')
    assert r.status_code == 404

    r = await api_request(
        app, 'groups/new', method='post', data=json.dumps({'users': ['doesntexist']})
    )
    assert r.status_code == 400
    assert orm.Group.find(db, name='new') is None

    r = await api_request(
        app,
        'groups/omegaflight',
        method='post',
        data=json.dumps({'users': ['sasquatch']}),
    )
    r.raise_for_status()

    omegaflight = orm.Group.find(db, name='omegaflight')
    sasquatch = find_user(db, name='sasquatch')
    assert omegaflight in sasquatch.groups
    assert sasquatch in omegaflight.users

    # create duplicate raises 400
    r = await api_request(app, 'groups/omegaflight', method='post')
    assert r.status_code == 409

    r = await api_request(app, 'groups/omegaflight', method='delete')
    assert r.status_code == 204
    assert omegaflight not in sasquatch.groups
    assert orm.Group.find(db, name='omegaflight') is None

    # delete nonexistent gives 404
    r = await api_request(app, 'groups/omegaflight', method='delete')
    assert r.status_code == 404


@mark.group
async def test_group_add_delete_users(app):
    db = app.db
    group = orm.Group(name='alphaflight')
    app.db.add(group)
    app.db.commit()
    # must specify users
    r = await api_request(app, 'groups/alphaflight/users', method='post', data='{}')
    assert r.status_code == 400

    names = ['aurora', 'guardian', 'northstar', 'sasquatch', 'shaman', 'snowbird']
    users = [add_user(db, app=app, name=name) for name in names]
    r = await api_request(
        app,
        'groups/alphaflight/users',
        method='post',
        data=json.dumps({'users': names}),
    )
    r.raise_for_status()

    for user in users:
        print(user.name)
        assert [g.name for g in user.groups] == ['alphaflight']

    group = orm.Group.find(db, name='alphaflight')
    assert sorted(u.name for u in group.users) == sorted(names)

    r = await api_request(
        app,
        'groups/alphaflight/users',
        method='delete',
        data=json.dumps({'users': names[:2]}),
    )
    r.raise_for_status()

    for user in users[:2]:
        assert user.groups == []
    for user in users[2:]:
        assert [g.name for g in user.groups] == ['alphaflight']

    group = orm.Group.find(db, name='alphaflight')
    assert sorted(u.name for u in group.users) == sorted(names[2:])


@mark.group
<<<<<<< HEAD
async def test_group_add_properties(app):
    db = app.db
    group = orm.Group(name='alphaflight')
    app.db.add(group)
    app.db.commit()
    r = await api_request(app, 'groups/alphaflight/properties', method='put', data='{}')
    assert r.status_code == 200

    properties_object = {'cpu': "8", 'ram': "4", 'image': "testimage"}

    r = await api_request(
        app,
        'groups/alphaflight/properties',
        method='put',
        data=json.dumps(properties_object),
    )
    r.raise_for_status()
    group = orm.Group.find(db, name='alphaflight')

    assert sorted(k for k in group.properties) == sorted(k for k in properties_object)
    assert sorted(group.properties[k] for k in group.properties) == sorted(
        properties_object[k] for k in properties_object
    )
=======
async def test_auth_managed_groups(request, app, group, user):
    group.users.append(user)
    app.db.commit()
    app.authenticator.manage_groups = True
    request.addfinalizer(lambda: setattr(app.authenticator, "manage_groups", False))
    # create groups
    r = await api_request(app, 'groups', method='post')
    assert r.status_code == 400
    r = await api_request(app, 'groups/newgroup', method='post')
    assert r.status_code == 400
    # delete groups
    r = await api_request(app, f'groups/{group.name}', method='delete')
    assert r.status_code == 400
    # add users to group
    r = await api_request(
        app,
        f'groups/{group.name}/users',
        method='post',
        data=json.dumps({"users": [user.name]}),
    )
    assert r.status_code == 400
    # remove users from group
    r = await api_request(
        app,
        f'groups/{group.name}/users',
        method='delete',
        data=json.dumps({"users": [user.name]}),
    )
    assert r.status_code == 400
>>>>>>> f22203f5


# -----------------
# Service API tests
# -----------------


@mark.services
async def test_get_services(app, mockservice_url):
    mockservice = mockservice_url
    db = app.db
    r = await api_request(app, 'services')
    r.raise_for_status()
    assert r.status_code == 200

    services = r.json()
    assert services == {
        mockservice.name: {
            'kind': 'service',
            'name': mockservice.name,
            'admin': True,
            'roles': ['admin'],
            'command': mockservice.command,
            'pid': mockservice.proc.pid,
            'prefix': mockservice.server.base_url,
            'url': mockservice.url,
            'info': {},
            'display': True,
        }
    }
    r = await api_request(app, 'services', headers=auth_header(db, 'user'))
    assert r.status_code == 403


@mark.services
async def test_get_service(app, mockservice_url):
    mockservice = mockservice_url
    db = app.db
    r = await api_request(app, 'services/%s' % mockservice.name)
    r.raise_for_status()
    assert r.status_code == 200

    service = r.json()
    assert service == {
        'kind': 'service',
        'name': mockservice.name,
        'admin': True,
        'roles': ['admin'],
        'command': mockservice.command,
        'pid': mockservice.proc.pid,
        'prefix': mockservice.server.base_url,
        'url': mockservice.url,
        'info': {},
        'display': True,
    }
    r = await api_request(
        app,
        'services/%s' % mockservice.name,
        headers={'Authorization': 'token %s' % mockservice.api_token},
    )
    r.raise_for_status()
    r = await api_request(
        app, 'services/%s' % mockservice.name, headers=auth_header(db, 'user')
    )
    assert r.status_code == 403


async def test_root_api(app):
    base_url = app.hub.url
    url = ujoin(base_url, 'api')
    kwargs = {}
    if app.internal_ssl:
        kwargs['cert'] = (app.internal_ssl_cert, app.internal_ssl_key)
        kwargs["verify"] = app.internal_ssl_ca
    r = await api_request(app, bypass_proxy=True)
    r.raise_for_status()
    expected = {'version': jupyterhub.__version__}
    assert r.json() == expected


async def test_info(app):
    r = await api_request(app, 'info')
    r.raise_for_status()
    data = r.json()
    assert data['version'] == jupyterhub.__version__
    assert sorted(data) == [
        'authenticator',
        'python',
        'spawner',
        'sys_executable',
        'version',
    ]
    assert data['python'] == sys.version
    assert data['sys_executable'] == sys.executable
    assert data['authenticator'] == {
        'class': 'jupyterhub.tests.mocking.MockPAMAuthenticator',
        'version': jupyterhub.__version__,
    }
    assert data['spawner'] == {
        'class': 'jupyterhub.tests.mocking.MockSpawner',
        'version': jupyterhub.__version__,
    }


# ------------------
# Activity API tests
# ------------------


async def test_update_activity_403(app, user, admin_user):
    token = user.new_api_token()
    r = await api_request(
        app,
        f"users/{admin_user.name}/activity",
        headers={"Authorization": f"token {token}"},
        data="{}",
        method="post",
    )
    assert r.status_code == 404


async def test_update_activity_admin(app, user, admin_user):
    token = admin_user.new_api_token(roles=['admin'])
    r = await api_request(
        app,
        f"users/{user.name}/activity",
        headers={"Authorization": f"token {token}"},
        data=json.dumps({"last_activity": utcnow().isoformat()}),
        method="post",
    )
    r.raise_for_status()


@mark.parametrize(
    "server_name, fresh",
    [
        ("", True),
        ("", False),
        ("exists", True),
        ("exists", False),
        ("nope", True),
        ("nope", False),
    ],
)
async def test_update_server_activity(app, user, server_name, fresh):
    token = user.new_api_token()
    now = utcnow()
    internal_now = now.replace(tzinfo=None)
    # we use naive utc internally
    # initialize last_activity for one named and the default server
    for name in ("", "exists"):
        user.spawners[name].orm_spawner.last_activity = now.replace(tzinfo=None)
    app.db.commit()

    td = timedelta(minutes=1)
    if fresh:
        activity = now + td
    else:
        activity = now - td

    r = await api_request(
        app,
        f"users/{user.name}/activity",
        headers={"Authorization": f"token {token}"},
        data=json.dumps(
            {"servers": {server_name: {"last_activity": activity.isoformat()}}}
        ),
        method="post",
    )
    if server_name == "nope":
        assert r.status_code == 400
        reply = r.json()
        assert server_name in reply["message"]
        assert "No such server" in reply["message"]
        assert user.name in reply["message"]
        return

    r.raise_for_status()

    # check that last activity was updated

    if fresh:
        expected = activity.replace(tzinfo=None)
    else:
        expected = now.replace(tzinfo=None)

    assert user.spawners[server_name].orm_spawner.last_activity == expected


# -----------------
# General API tests
# -----------------


async def test_options(app):
    r = await api_request(app, 'users', method='options')
    r.raise_for_status()
    assert 'Access-Control-Allow-Headers' in r.headers


async def test_bad_json_body(app):
    r = await api_request(app, 'users', method='post', data='notjson')
    assert r.status_code == 400


# ---------------------------------
# Shutdown MUST always be last test
# ---------------------------------


def test_shutdown(app):
    loop = app.io_loop

    # have to do things a little funky since we are going to stop the loop,
    # which makes gen_test unhappy. So we run the loop ourselves.

    async def shutdown():
        r = await api_request(
            app,
            'shutdown',
            method='post',
            data=json.dumps({'servers': True, 'proxy': True}),
        )
        return r

    real_stop = loop.stop

    def stop():
        stop.called = True
        loop.call_later(1, real_stop)

    with mock.patch.object(loop, 'stop', stop):
        r = loop.run_sync(shutdown, timeout=5)
    r.raise_for_status()
    reply = r.json()
    assert stop.called<|MERGE_RESOLUTION|>--- conflicted
+++ resolved
@@ -1844,7 +1844,6 @@
 
 
 @mark.group
-<<<<<<< HEAD
 async def test_group_add_properties(app):
     db = app.db
     group = orm.Group(name='alphaflight')
@@ -1868,7 +1867,6 @@
     assert sorted(group.properties[k] for k in group.properties) == sorted(
         properties_object[k] for k in properties_object
     )
-=======
 async def test_auth_managed_groups(request, app, group, user):
     group.users.append(user)
     app.db.commit()
@@ -1898,7 +1896,6 @@
         data=json.dumps({"users": [user.name]}),
     )
     assert r.status_code == 400
->>>>>>> f22203f5
 
 
 # -----------------
