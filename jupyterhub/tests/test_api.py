--- conflicted
+++ resolved
@@ -1701,25 +1701,8 @@
     r.raise_for_status()
     reply = r.json()
     assert reply == [
-<<<<<<< HEAD
         {'kind': 'group', 'name': 'alphaflight', 'users': [], 'roles': [], 'properties':{}},
         {'kind': 'group', 'name': 'betaflight', 'users': [], 'roles': [], 'properties':{}},
-=======
-        {
-            'kind': 'group',
-            'name': 'alphaflight',
-            'users': [],
-            'roles': [],
-            'properties': {},
-        },
-        {
-            'kind': 'group',
-            'name': 'betaflight',
-            'users': [],
-            'roles': [],
-            'properties': {},
-        },
->>>>>>> 01724fd3
     ]
 
     # Test offset for pagination
@@ -1727,19 +1710,7 @@
     r.raise_for_status()
     reply = r.json()
     assert r.status_code == 200
-<<<<<<< HEAD
     assert reply == [{'kind': 'group', 'name': 'betaflight', 'users': [], 'roles': [],'properties':{}}]
-=======
-    assert reply == [
-        {
-            'kind': 'group',
-            'name': 'betaflight',
-            'users': [],
-            'roles': [],
-            'properties': {},
-        }
-    ]
->>>>>>> 01724fd3
 
     r = await api_request(app, "groups?offset=10")
     r.raise_for_status()
@@ -1751,19 +1722,7 @@
     r.raise_for_status()
     reply = r.json()
     assert r.status_code == 200
-<<<<<<< HEAD
     assert reply == [{'kind': 'group', 'name': 'alphaflight', 'users': [], 'roles': [],'properties':{}}]
-=======
-    assert reply == [
-        {
-            'kind': 'group',
-            'name': 'alphaflight',
-            'users': [],
-            'roles': [],
-            'properties': {},
-        }
-    ]
->>>>>>> 01724fd3
 
     # 0 is rounded up to 1
     r = await api_request(app, "groups?limit=0")
@@ -1812,11 +1771,7 @@
         'name': 'alphaflight',
         'users': ['sasquatch'],
         'roles': [],
-<<<<<<< HEAD
         'properties':{},
-=======
-        'properties': {},
->>>>>>> 01724fd3
     }
 
 
