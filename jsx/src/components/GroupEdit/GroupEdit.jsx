--- conflicted
+++ resolved
@@ -4,21 +4,6 @@
 import PropTypes from "prop-types";
 import GroupSelect from "../GroupSelect/GroupSelect";
 import DynamicTable from "../DynamicTable/DynamicTable";
-<<<<<<< HEAD
-=======
-
-function hasDuplicates(array) {
-  var valuesSoFar = Object.create(null);
-  for (var i = 0; i < array.length; ++i) {
-    var value = array[i];
-    if (value in valuesSoFar) {
-      return true;
-    }
-    valuesSoFar[value] = true;
-  }
-  return false;
-}
->>>>>>> 01724fd3
 
 const GroupEdit = (props) => {
   var [selected, setSelected] = useState([]),
@@ -108,11 +93,6 @@
             setProp={setProp}
             setPropKeys={setPropKeys}
             setPropValues={setPropValues}
-<<<<<<< HEAD
-
-=======
-            setChanged={setChanged}
->>>>>>> 01724fd3
             //Add keys
           />
         </div>
@@ -129,15 +109,6 @@
             data-testid="submit"
             className="btn btn-primary"
             onClick={() => {
-<<<<<<< HEAD
-=======
-              // check for changes
-              //if (!changed) {
-              //  history.push("/groups");
-              //  return;
-              //}
-
->>>>>>> 01724fd3
               let new_users = selected.filter(
                 (e) => !group_data.users.includes(e),
               );
@@ -145,7 +116,6 @@
                 (e) => !selected.includes(e),
               );
               let promiseQueue = [];
-<<<<<<< HEAD
               // check for changes
               if (changed) {
                 if (new_users.length > 0)
@@ -156,23 +126,11 @@
                   );
               }
 
-=======
-              if (new_users.length > 0)
-                promiseQueue.push(addToGroup(new_users, group_data.name));
-              if (removed_users.length > 0)
-                promiseQueue.push(
-                  removeFromGroup(removed_users, group_data.name),
-                );
->>>>>>> 01724fd3
               if (hasDuplicates(propkeys) == true) {
                 error.textContent = "Duplicate key found!";
                 error.style.color = "red";
               } else {
-<<<<<<< HEAD
                 //error.textContent = "";
-=======
-                error.textContent = "";
->>>>>>> 01724fd3
                 propkeys.forEach((key, i) => (propobject[key] = propvalues[i]));
               }
               if (
