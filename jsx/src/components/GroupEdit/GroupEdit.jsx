import React, { useState } from "react";
import { useSelector, useDispatch } from "react-redux";
import { Link } from "react-router-dom";
import PropTypes from "prop-types";
import GroupSelect from "../GroupSelect/GroupSelect";
import DynamicTable from "../DynamicTable/DynamicTable";

const GroupEdit = (props) => {
  var [selected, setSelected] = useState([]),
    [changed, setChanged] = useState(false),
    [errorAlert, setErrorAlert] = useState(null),
    limit = useSelector((state) => state.limit);

  var dispatch = useDispatch();
  const hasDuplicates = (a) => a.filter((e, i) => a.indexOf(e) != i).length > 0;
  const dispatchPageUpdate = (data, page) => {
    dispatch({
      type: "GROUPS_PAGE",
      value: {
        data: data,
        page: page,
      },
    });
  };

  var {
    addToGroup,
    updateProp,
    removeFromGroup,
    deleteGroup,
    updateGroups,
    validateUser,
    history,
    location,
  } = props;

  if (!location.state) {
    history.push("/groups");
    return <></>;
  }

  var { group_data } = location.state;
  var [propobject, setProp] = useState(group_data.properties);
  var [propkeys, setPropKeys] = useState([]);
  var [propvalues, setPropValues] = useState([]);

  if (!group_data) return <div></div>;

  return (
    <div className="container" data-testid="container">
      {errorAlert != null ? (
        <div className="row">
          <div className="col-md-10 col-md-offset-1 col-lg-8 col-lg-offset-2">
            <div className="alert alert-danger">
              {errorAlert}
              <button
                type="button"
                className="close"
                onClick={() => setErrorAlert(null)}
              >
                <span>&times;</span>
              </button>
            </div>
          </div>
        </div>
      ) : (
        <></>
      )}
      <div className="row">
        <div className="col-md-10 col-md-offset-1 col-lg-8 col-lg-offset-2">
          <h3>Editing Group {group_data.name}</h3>
          <br></br>
          <div className="alert alert-info">Manage group members</div>
        </div>
      </div>
      <GroupSelect
        users={group_data.users}
        validateUser={validateUser}
        onChange={(selection) => {
          setSelected(selection);
          setChanged(true);
        }}
      />
      <div className="row">
        <div className="col-md-10 col-md-offset-1 col-lg-8 col-lg-offset-2">
          <div className="alert alert-info">Manage group properties</div>
        </div>
      </div>
      <div className="row">
        <div className="col-md-10 col-md-offset-1 col-lg-8 col-lg-offset-2">
          <DynamicTable
            current_propobject={group_data.properties}
            setProp={setProp}
            setPropKeys={setPropKeys}
            setPropValues={setPropValues}

            //Add keys
          />
        </div>
      </div>

      <div className="row">
        <div className="col-md-10 col-md-offset-1 col-lg-8 col-lg-offset-2">
          <button id="return" className="btn btn-light">
            <Link to="/groups">Back</Link>
          </button>
          <span> </span>
          <button
            id="submit"
            data-testid="submit"
            className="btn btn-primary"
            onClick={() => {
              let new_users = selected.filter(
                (e) => !group_data.users.includes(e),
              );
              let removed_users = group_data.users.filter(
                (e) => !selected.includes(e),
              );
              let promiseQueue = [];
<<<<<<< HEAD
              if (new_users.length > 0)
                promiseQueue.push(addToGroup(new_users, group_data.name));
              if (removed_users.length > 0)
                promiseQueue.push(
                  removeFromGroup(removed_users, group_data.name),
                );
=======
              // check for changes
              if (changed) {
                if (new_users.length > 0)
                  promiseQueue.push(addToGroup(new_users, group_data.name));
                if (removed_users.length > 0)
                  promiseQueue.push(
                    removeFromGroup(removed_users, group_data.name)
                  );
              }
>>>>>>> 0612120a

              if (hasDuplicates(propkeys) == true) {
                error.textContent = "Duplicate key found!";
                error.style.color = "red";
              } else {
                //error.textContent = "";
                propkeys.forEach((key, i) => (propobject[key] = propvalues[i]));
              }
              if (
                propobject != group_data.properties &&
                hasDuplicates(propkeys) == false
              ) {
                promiseQueue.push(updateProp(propobject, group_data.name));
              }
              Promise.all(promiseQueue)
                .then((data) => {
                  // ensure status of all requests are < 300
                  let allPassed =
                    data.map((e) => e.status).filter((e) => e >= 300).length ==
                    0;

                  allPassed
                    ? updateGroups(0, limit)
                        .then((data) => dispatchPageUpdate(data, 0))
                    : setErrorAlert(`Failed to edit group.`);
                })
                .catch(() => {
                  setErrorAlert(`Failed to edit group.`);
                });
            }}
          >
            Apply
          </button>
          <div>
            <span id="error"></span>
          </div>
          <button
            id="delete-group"
            data-testid="delete-group"
            className="btn btn-danger"
            style={{ float: "right" }}
            onClick={() => {
              var groupName = group_data.name;
              deleteGroup(groupName)
                // TODO add error if res not ok
                .then((data) => {
                  data.status < 300
                    ? updateGroups(0, limit)
                        .then((data) => dispatchPageUpdate(data, 0))
                        .then(() => history.push("/groups"))
                    : setErrorAlert(`Failed to delete group.`);
                })
                .catch(() => setErrorAlert(`Failed to delete group.`));
            }}
          >
            Delete Group
          </button>
          <br></br>
          <br></br>
        </div>
      </div>
    </div>
  );
};

GroupEdit.propTypes = {
  location: PropTypes.shape({
    state: PropTypes.shape({
      group_data: PropTypes.object,
      callback: PropTypes.func,
    }),
  }),
  history: PropTypes.shape({
    push: PropTypes.func,
  }),
  addToGroup: PropTypes.func,
  removeFromGroup: PropTypes.func,
  deleteGroup: PropTypes.func,
  updateGroups: PropTypes.func,
  validateUser: PropTypes.func,
};

export default GroupEdit;<|MERGE_RESOLUTION|>--- conflicted
+++ resolved
@@ -117,14 +117,6 @@
                 (e) => !selected.includes(e),
               );
               let promiseQueue = [];
-<<<<<<< HEAD
-              if (new_users.length > 0)
-                promiseQueue.push(addToGroup(new_users, group_data.name));
-              if (removed_users.length > 0)
-                promiseQueue.push(
-                  removeFromGroup(removed_users, group_data.name),
-                );
-=======
               // check for changes
               if (changed) {
                 if (new_users.length > 0)
@@ -134,7 +126,6 @@
                     removeFromGroup(removed_users, group_data.name)
                   );
               }
->>>>>>> 0612120a
 
               if (hasDuplicates(propkeys) == true) {
                 error.textContent = "Duplicate key found!";
