--- conflicted
+++ resolved
@@ -155,12 +155,6 @@
                 promiseQueue.push(updateProp(propobject, group_data.name));
               }
               Promise.all(promiseQueue)
-<<<<<<< HEAD
-                .then(() => {
-                  updateGroups(0, limit).then((data) =>
-                    dispatchPageUpdate(data, 0)
-                  );
-=======
                 .then((data) => {
                   // ensure status of all requests are < 300
                   let allPassed =
@@ -172,7 +166,6 @@
                         .then((data) => dispatchPageUpdate(data, 0))
                         .then(() => history.push("/groups"))
                     : setErrorAlert(`Failed to edit group.`);
->>>>>>> 38afbcc0
                 })
                 .catch(() => {
                   setErrorAlert(`Failed to edit group.`);
